--- conflicted
+++ resolved
@@ -55,7 +55,6 @@
             }
         ],
         types=["movie", "series"],
-<<<<<<< HEAD
         name="StreamFusion" + " (dev)" if settings.develop else "",
         description="StreamFusion enhances Stremio by integrating torrent indexers and debrid services, "
                     "providing access to a vast array of cached torrent sources. This plugin seamlessly bridges "
@@ -83,13 +82,6 @@
                 "name": "YGGtorrent - Séries Récemment Ajoutées"
             }
         ],
-=======
-        name="StreamFusion SSD Community Edition",
-        description="StreamFusion enhances Stremio by integrating torrent indexers and debrid services,"
-         " providing access to a vast array of cached torrent sources. This plugin seamlessly bridges"
-         " Stremio with popular french indexers and debrid platforms, offering users an expanded content"
-         " library and a smooth streaming experience.",
->>>>>>> 6b0737b8
         behaviorHints={
             "configurable": True,
             "configurationRequired": True
@@ -129,7 +121,6 @@
         name="StreamFusion SSD Community Edition",
         description="StreamFusion enhances Stremio by integrating torrent indexers and debrid services,"
          " providing access to a vast array of cached torrent sources. This plugin seamlessly bridges"
-<<<<<<< HEAD
          " Stremio with popular indexers and debrid platforms, offering users an expanded content"
          " library and a smooth streaming experience.",
         catalogs=[
@@ -154,8 +145,4 @@
                 "name": "YGGtorrent - Séries Récemment Ajoutées"
             }
         ]
-=======
-         " Stremio with popular french indexers and debrid platforms, offering users an expanded content"
-         " library and a smooth streaming experience."
->>>>>>> 6b0737b8
     )